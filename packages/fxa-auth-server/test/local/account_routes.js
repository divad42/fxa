/* This Source Code Form is subject to the terms of the Mozilla Public
 * License, v. 2.0. If a copy of the MPL was not distributed with this
 * file, You can obtain one at http://mozilla.org/MPL/2.0/. */

require('ass')

var sinon = require('sinon')

var test = require('../ptaptest')
var mocks = require('../mocks')
var getRoute = require('../routes_helpers').getRoute

var P = require('../../lib/promise')
var uuid = require('uuid')
var crypto = require('crypto')
var isA = require('joi')
var error = require('../../lib/error')

var TEST_EMAIL = 'foo@gmail.com'
var TEST_EMAIL_INVALID = 'example@dotless-domain'

var makeRoutes = function (options) {
  options = options || {}

  var config = options.config || {
<<<<<<< HEAD
    smtp: {},
    contentToken: {
      allowedUARegex: [],
      allowedEmailRegex: []
    }
=======
    verifierVersion: 0,
    smtp: {}
>>>>>>> 149c8063
  }
  var log = options.log || mocks.mockLog()
  var Password = require('../../lib/crypto/password')(log, config)
  var db = options.db || {}
  var isPreVerified = require('../../lib/preverifier')(error, config)
  var customs = options.customs || {}
  var checkPassword = require('../../lib/routes/utils/password_check')(log, config, Password, customs, db)
  var push = options.push || require('../../lib/push')(log, db)
  return require('../../lib/routes/account')(
    log,
    crypto,
    P,
    uuid,
    isA,
    error,
    db,
    options.mailer || {},
    Password,
    config,
    customs,
    isPreVerified,
    checkPassword,
    push
  )
}

test(
  'account with unverified invalid email gets deleted on status poll',
  function (t) {
    var mockDB = {
      deleteAccount: sinon.spy(function() {
        return P.resolve()
      })
    }
    var mockRequest = {
      auth: {
        credentials: {
          email: TEST_EMAIL_INVALID,
          emailVerified: false
        }
      }
    }

    var accountRoutes = makeRoutes({
      db: mockDB
    })
    var route = getRoute(accountRoutes, '/recovery_email/status')

    return new P(function(resolve) {
      route.handler(mockRequest, function(response) {
        resolve(response)
      })
    })
    .then(function(response) {
      t.equal(mockDB.deleteAccount.callCount, 1)
      t.equal(mockDB.deleteAccount.firstCall.args[0].email, TEST_EMAIL_INVALID)
      t.equal(response.errno, error.ERRNO.INVALID_TOKEN)
    })
  }
)

test(
  'account with verified invalid email does not get deleted on status poll',
  function (t) {
    var mockDB = {
      deleteAccount: sinon.spy()
    }
    var mockRequest = {
      auth: {
        credentials: {
          email: TEST_EMAIL_INVALID,
          emailVerified: true
        }
      }
    }

    var accountRoutes = makeRoutes({
      db: mockDB
    })
    var route = getRoute(accountRoutes, '/recovery_email/status')

    return new P(function(resolve) {
      route.handler(mockRequest, function(response) {
        resolve(response)
      })
    })
    .then(function(response) {
      t.equal(mockDB.deleteAccount.callCount, 0)
      t.deepEqual(response, {
        email: TEST_EMAIL_INVALID,
        verified: true
      })
    })
  }
)

test(
  '/recovery_email/status logs query reason',
  function (t) {
    var pushCalled = false
    var mockLog = mocks.mockLog({
      increment: function (name) {
        if (name === 'recovery_email_reason.push') {
          pushCalled = true
        }
      }
    })
    var mockRequest = {
      auth: {
        credentials: {
          email: TEST_EMAIL,
          emailVerified: true
        }
      },
      query: {
        reason: 'push'
      }
    }
    var accountRoutes = makeRoutes({
      log: mockLog
    })

    getRoute(accountRoutes, '/recovery_email/status')
      .handler(mockRequest, function() {
        t.equal(pushCalled, true)
        t.end()
      })
  }
)

test(
  'device should be notified when the account is reset',
  function (t) {
    var uid = uuid.v4('binary')
    var mockRequest = {
      auth: {
        credentials: {
          uid: uid.toString('hex')
        }
      },
      payload: {
        authPW: crypto.randomBytes(32).toString('hex')
      }
    }
    var mockDB = {
      resetAccount: sinon.spy(function () {
        return P.resolve()
      }),
      account: sinon.spy(function () {
        return P.resolve({
          uid: uid,
          verifierSetAt: 0,
          email: TEST_EMAIL
        })
      })
    }
    var mockCustoms = {
      reset: sinon.spy(function (email) {
        return P.resolve()
      })
    }
    var mockPush = {
      notifyUpdate: sinon.spy(function () {})
    }
    var accountRoutes = makeRoutes({
      db: mockDB,
      customs: mockCustoms,
      push: mockPush
    })

    return new P(function(resolve) {
      getRoute(accountRoutes, '/account/reset')
        .handler(mockRequest, function(response) {
          resolve(response)
        })
    })
    .then(function(response) {
      t.equal(mockDB.resetAccount.callCount, 1)

      t.equal(mockPush.notifyUpdate.callCount, 1)
      t.equal(mockPush.notifyUpdate.firstCall.args[0], uid.toString('hex'))
      t.equal(mockPush.notifyUpdate.firstCall.args[1], 'passwordReset')

      t.equal(mockDB.account.callCount, 1)
      t.equal(mockCustoms.reset.callCount, 1)
    })
  }
)<|MERGE_RESOLUTION|>--- conflicted
+++ resolved
@@ -23,16 +23,12 @@
   options = options || {}
 
   var config = options.config || {
-<<<<<<< HEAD
+    verifierVersion: 0,
     smtp: {},
     contentToken: {
       allowedUARegex: [],
       allowedEmailRegex: []
     }
-=======
-    verifierVersion: 0,
-    smtp: {}
->>>>>>> 149c8063
   }
   var log = options.log || mocks.mockLog()
   var Password = require('../../lib/crypto/password')(log, config)
