--- conflicted
+++ resolved
@@ -32,11 +32,7 @@
   async function loadAndCallRoute(path, request) {
     const routes = require('../../../lib/routes/oauth')(
       mockLog,
-<<<<<<< HEAD
-      {},
-=======
       mockConfig,
->>>>>>> 31462ced
       mockOAuthDB
     );
     const route = await getRoute(routes, path);
@@ -128,8 +124,6 @@
       });
       assert.deepEqual(resp, { key: 'data' });
     });
-<<<<<<< HEAD
-=======
 
     it('can refuse to return scoped-key data for selected OAuth clients', async () => {
       mockOAuthDB = mocks.mockOAuthDB();
@@ -152,7 +146,6 @@
       }
       assert.notCalled(mockOAuthDB.getScopedKeyData);
     });
->>>>>>> 31462ced
   });
 
   describe('/oauth/authorization', () => {
@@ -194,8 +187,6 @@
         state: 'xyz',
       });
     });
-<<<<<<< HEAD
-=======
 
     it('can refuse to authorize new grants for selected OAuth clients', async () => {
       mockOAuthDB = mocks.mockOAuthDB();
@@ -219,7 +210,6 @@
       }
       assert.notCalled(mockOAuthDB.createAuthorizationCode);
     });
->>>>>>> 31462ced
   });
 
   describe('/oauth/token', () => {
