/* This Source Code Form is subject to the terms of the Mozilla Public
 * License, v. 2.0. If a copy of the MPL was not distributed with this
 * file, You can obtain one at http://mozilla.org/MPL/2.0/. */

'use strict';

const { assert } = intern.getPlugin('chai');
const { registerSuite } = intern.getInterface('object');
const FunctionalHelpers = require('./lib/helpers');
const selectors = require('./lib/selectors');
const uaStrings = require('./lib/ua-strings');

const config = intern._config;
const URL_PARAMS = 'context=fx_desktop_v3&action=email';
const EMAIL_FIRST_URL = `${config.fxaContentRoot}?${URL_PARAMS}`;
const FIREFOX_CLIENT_ID = '5882386c6d801776';
const CAPABILITIES = {
  multiService: true,
  pairing: false,
  engines: ['history'],
};

let email;
const PASSWORD = 'passwordvx2';

const {
  clearBrowserState,
  click,
  createEmail,
  createUser,
  fillOutEmailFirstSignUp,
  fillOutSignUpCode,
  openPage,
  testElementExists,
  testIsBrowserNotified,
  type,
} = FunctionalHelpers;

registerSuite('Firefox Desktop non-sync', {
  beforeEach: function () {
    email = createEmail();
    return this.remote.then(clearBrowserState({ force: true }));
  },

  tests: {
    'signup with no service - sync': function () {
      return (
        this.remote
          .then(
            openPage(EMAIL_FIRST_URL, selectors.ENTER_EMAIL.SUB_HEADER, {
              query: {
                forceUA: uaStrings['desktop_firefox_71'],
              },
              webChannelResponses: {
                'fxaccounts:fxa_status': {
                  signedInUser: null,
                  clientId: FIREFOX_CLIENT_ID,
                  capabilities: CAPABILITIES,
                },
              },
            })
          )
          .then(fillOutEmailFirstSignUp(email, PASSWORD))
          .then(testElementExists(selectors.CHOOSE_WHAT_TO_SYNC.HEADER))
          .then(testIsBrowserNotified('fxaccounts:can_link_account'))
          .then(click(selectors.CHOOSE_WHAT_TO_SYNC.SUBMIT))
          .then(testElementExists(selectors.CONFIRM_SIGNUP_CODE.HEADER))

          // verify the account
          .then(fillOutSignUpCode(email, 0))
          .then(testElementExists(selectors.CONNECT_ANOTHER_DEVICE.HEADER))
          .then(testIsBrowserNotified('fxaccounts:login'))
      );
    },
    'signin with no service - do not sync': function () {
      return this.remote
        .then(createUser(email, PASSWORD, { preVerified: true }))
        .then(
          openPage(EMAIL_FIRST_URL, selectors.ENTER_EMAIL.SUB_HEADER, {
            query: {
              forceUA: uaStrings['desktop_firefox_71'],
            },
            webChannelResponses: {
              'fxaccounts:fxa_status': {
                signedInUser: null,
                clientId: FIREFOX_CLIENT_ID,
                capabilities: CAPABILITIES,
              },
            },
          })
        )
        .then(type(selectors.ENTER_EMAIL.EMAIL, email))
        .then(
          click(selectors.ENTER_EMAIL.SUBMIT, selectors.SIGNIN_PASSWORD.HEADER)
        )
        .then(testIsBrowserNotified('fxaccounts:can_link_account'))

        .then(type(selectors.SIGNIN_PASSWORD.PASSWORD, PASSWORD))
        .then(
          click(
            selectors.SIGNIN_PASSWORD.SUBMIT,
            selectors.WOULD_YOU_LIKE_SYNC.HEADER
          )
        )
        .then(
          click(
            selectors.WOULD_YOU_LIKE_SYNC.DO_NOT_SYNC,
            selectors.CONNECT_ANOTHER_DEVICE.HEADER
          )
        )
        .then(testIsBrowserNotified('fxaccounts:login'));
    },
    'signin with no service - sync': function () {
      return this.remote
        .then(createUser(email, PASSWORD, { preVerified: true }))
        .then(
          openPage(EMAIL_FIRST_URL, selectors.ENTER_EMAIL.SUB_HEADER, {
            query: {
              forceUA: uaStrings['desktop_firefox_71'],
            },
            webChannelResponses: {
              'fxaccounts:fxa_status': {
                signedInUser: null,
                clientId: FIREFOX_CLIENT_ID,
                capabilities: CAPABILITIES,
              },
            },
          })
        )
        .then(type(selectors.ENTER_EMAIL.EMAIL, email))
        .then(
          click(selectors.ENTER_EMAIL.SUBMIT, selectors.SIGNIN_PASSWORD.HEADER)
        )
        .then(testIsBrowserNotified('fxaccounts:can_link_account'))

        .then(type(selectors.SIGNIN_PASSWORD.PASSWORD, PASSWORD))
        .then(
          click(
            selectors.SIGNIN_PASSWORD.SUBMIT,
            selectors.WOULD_YOU_LIKE_SYNC.HEADER
          )
        )
        .then(
          click(
            selectors.WOULD_YOU_LIKE_SYNC.SUBMIT,
            selectors.CONNECT_ANOTHER_DEVICE.HEADER
          )
        )
        .then(testIsBrowserNotified('fxaccounts:login'));
    },
  },
});

registerSuite('Firefox Desktop non-sync - CWTS on signup', {
<<<<<<< HEAD
  beforeEach: function() {
    email = createEmail('signuppasswordcwts.{id}');
=======
  beforeEach: function () {
    email = createEmail('signupPasswordCWTS.{id}');
>>>>>>> 6fe29d2b
    return this.remote.then(clearBrowserState());
  },

  tests: {
    'signup with no service - do not sync': function () {
      return (
        this.remote
          .then(
            openPage(EMAIL_FIRST_URL, selectors.ENTER_EMAIL.SUB_HEADER, {
              query: {
                forceUA: uaStrings['desktop_firefox_71'],
              },
              webChannelResponses: {
                'fxaccounts:can_link_account': { ok: true },
                'fxaccounts:fxa_status': {
                  signedInUser: null,
                  clientId: FIREFOX_CLIENT_ID,
                  capabilities: CAPABILITIES,
                },
              },
            })
          )
          .then(type(selectors.ENTER_EMAIL.EMAIL, email))
          .then(click(selectors.ENTER_EMAIL.SUBMIT))
          .then(testIsBrowserNotified('fxaccounts:can_link_account'))

          .then(type(selectors.SIGNUP_PASSWORD.PASSWORD, PASSWORD))
          .then(type(selectors.SIGNUP_PASSWORD.VPASSWORD, PASSWORD))
          .then(type(selectors.SIGNUP_PASSWORD.AGE, 21))
          // deselect all the sync engines
          .then(click(selectors.SIGNUP_PASSWORD.ENGINE_ADDONS))
          .then(click(selectors.SIGNUP_PASSWORD.ENGINE_BOOKMARKS))
          .then(click(selectors.SIGNUP_PASSWORD.ENGINE_HISTORY))
          .then(click(selectors.SIGNUP_PASSWORD.ENGINE_PASSWORDS))
          .then(click(selectors.SIGNUP_PASSWORD.ENGINE_PREFS))
          .then(click(selectors.SIGNUP_PASSWORD.ENGINE_TABS))
          .then(
            click(
              selectors.SIGNUP_PASSWORD.SUBMIT,
              selectors.CONFIRM_SIGNUP_CODE.HEADER
            )
          )

          .then(fillOutSignUpCode(email, 0))
          .then(testElementExists(selectors.CONNECT_ANOTHER_DEVICE.HEADER))
          .then(
            testIsBrowserNotified('fxaccounts:login', (event) => {
              assert.deepEqual(event.data.services, {});
            })
          )
      );
    },
    'signup with no service - sync': function () {
      return this.remote
        .then(
          openPage(EMAIL_FIRST_URL, selectors.ENTER_EMAIL.SUB_HEADER, {
            query: {
              forceUA: uaStrings['desktop_firefox_71'],
            },
            webChannelResponses: {
              'fxaccounts:can_link_account': { ok: true },
              'fxaccounts:fxa_status': {
                signedInUser: null,
                clientId: FIREFOX_CLIENT_ID,
                capabilities: CAPABILITIES,
              },
            },
          })
        )
        .then(type(selectors.ENTER_EMAIL.EMAIL, email))
        .then(click(selectors.ENTER_EMAIL.SUBMIT))
        .then(testIsBrowserNotified('fxaccounts:can_link_account'))

        .then(type(selectors.SIGNUP_PASSWORD.PASSWORD, PASSWORD))
        .then(type(selectors.SIGNUP_PASSWORD.VPASSWORD, PASSWORD))
        .then(type(selectors.SIGNUP_PASSWORD.AGE, 21))
        .then(click(selectors.SIGNUP_PASSWORD.ENGINE_BOOKMARKS))
        .then(click(selectors.SIGNUP_PASSWORD.ENGINE_HISTORY))
        .then(
          click(
            selectors.SIGNUP_PASSWORD.SUBMIT,
            selectors.CONFIRM_SIGNUP_CODE.HEADER
          )
        )
        .then(fillOutSignUpCode(email, 0))
        .then(testElementExists(selectors.CONNECT_ANOTHER_DEVICE.HEADER))
        .then(
          testIsBrowserNotified('fxaccounts:login', (event) => {
            assert.deepEqual(event.data.services, {
              sync: {
                declinedEngines: ['bookmarks', 'history'],
                offeredEngines: [
                  'bookmarks',
                  'history',
                  'passwords',
                  'addons',
                  'tabs',
                  'prefs',
                ],
              },
            });
          })
        );
    },
  },
});<|MERGE_RESOLUTION|>--- conflicted
+++ resolved
@@ -152,13 +152,8 @@
 });
 
 registerSuite('Firefox Desktop non-sync - CWTS on signup', {
-<<<<<<< HEAD
   beforeEach: function() {
     email = createEmail('signuppasswordcwts.{id}');
-=======
-  beforeEach: function () {
-    email = createEmail('signupPasswordCWTS.{id}');
->>>>>>> 6fe29d2b
     return this.remote.then(clearBrowserState());
   },
 
