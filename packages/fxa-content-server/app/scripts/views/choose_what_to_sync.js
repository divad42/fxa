--- conflicted
+++ resolved
@@ -94,17 +94,11 @@
         offeredSyncEngines,
       });
 
-<<<<<<< HEAD
-    return this.user.setAccount(account)
-      .then(account => {
+      return this.user.setAccount(account).then(account => {
         this.notifier.trigger(
           'set-sync-engines',
           offeredSyncEngines.filter(e => declinedSyncEngines.indexOf(e) === -1)
         );
-=======
-      return this.user.setAccount(account).then(account => {
-        this.notifier.trigger('set-sync-engines', offeredSyncEngines);
->>>>>>> 3052dcf9
         return this.onSubmitComplete(account);
       });
     },
