--- conflicted
+++ resolved
@@ -1,4 +1,3 @@
-<<<<<<< HEAD
 ## 1.136.1
 
 No changes.
@@ -9,12 +8,10 @@
 
 * subscriptions: add APIs to manage subscriptions and report capabilities (de1d4e434)
 
-=======
 ## 1.135.5
 
 No changes.
 
->>>>>>> cafae548
 ## 1.135.4
 
 No changes.
