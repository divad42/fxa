<<<<<<< HEAD
## 1.146.2

No changes.

## 1.146.1

No changes.

## 1.146.0

### New features

- profile-server: offer DELETE /v1/cache/{uid} resource to clear cached profile data (43531c974)

### Other changes

- deps: fxa-profile-server npm audit changes (788c88a8b)

=======
## 1.145.5

No changes.

>>>>>>> 34e37bad
## 1.145.4

No changes.

## 1.145.3

No changes.

## 1.145.2

No changes.

## 1.145.1

No changes.

## 1.145.0

### Other changes

- deps: remove newrelic step one (675c08924)

## 1.144.4

No changes.

## 1.144.3

No changes.

## 1.144.2

No changes.

## 1.144.1

No changes.

## 1.144.0

No changes.

## 1.143.4

No changes.

## 1.143.3

No changes.

## 1.143.2

No changes.

## 1.143.1

No changes.

## 1.143.0

### Bug fixes

- security: update HSTS to 31536000 (8c49ee21d)

### Other changes

- deps: bump fxa-shared to 1.0.28 (df90697b5)
- ci: Remove CI config from within packages subdir. (66990a8f4)

## 1.142.1

No changes.

## 1.142.0

No changes.

## 1.141.8

No changes.

## 1.141.7

No changes.

## 1.141.6

No changes.

## 1.141.5

No changes.

## 1.141.4

No changes.

## 1.141.3

No changes.

## 1.141.2

### Other changes

- package: manually bump version strings to 1.141.1 (737265b25)

## 1.141.1

No changes.

## 1.141.0

### Other changes

- style: added prettier to fxa-profile-server (6ed4dd58e)

## 1.140.3

No changes.

## 1.140.2

No changes.

## 1.140.1

No changes.

## 1.140.0

No changes.

## 1.139.2

No changes.

## 1.139.1

No changes.

## 1.139.0

No changes.

## 1.138.4

No changes.

## 1.138.3

No changes.

## 1.138.2

No changes.

## 1.138.1

No changes.

## 1.138.0

No changes.

## 1.137.4

No changes.

## 1.137.3

No changes.

## 1.137.2

No changes.

## 1.137.1

No changes.

## 1.137.0

### Bug fixes

- url: base, homepage, bug url updated for all packages in package.json (cee3dc741)
- profile-server: cache invalidation for profile when creds carry newer date (7c27ef765)
- caching: Add Cache-Control header to profile images uploaded to S3 (700d0e89b)

### Other changes

- ui: update default avatars (9a256d20a)

## 1.136.6

No changes.

## 1.136.5

No changes.

## 1.136.4

No changes.

## 1.136.3

No changes.

## 1.136.2

No changes.

## 1.136.1

No changes.

## 1.136.0

### New features

- subscriptions: add APIs to manage subscriptions and report capabilities (de1d4e434)

## 1.135.6

No changes.

## 1.135.5

No changes.

## 1.135.4

No changes.

## 1.135.3

No changes.

## 1.135.2

No changes.

## 1.135.1

No changes.

## 1.135.0

### Other changes

- packages: remove old release tagging scripts and docs (6f168c244)

## 1.134.5

No changes.

## 1.134.4

No changes.

## 1.134.3

No changes.

## 1.134.2

No changes.

<a name="1.133.0"></a>

# [1.133.0](https://github.com/mozilla/fxa-profile-server/compare/v1.132.0...v1.133.0) (2019-03-19)

### Bug Fixes

- **logs:** unwrap nested errors in img-worker log ([1b2d581](https://github.com/mozilla/fxa-profile-server/commit/1b2d581))

### chore

- **package:** update shrinkwrap ([3a1b8de](https://github.com/mozilla/fxa-profile-server/commit/3a1b8de))

<a name="1.132.0"></a>

# [1.132.0](https://github.com/mozilla/fxa-profile-server/compare/v1.131.0...v1.132.0) (2019-03-05)

### chore

- **deps:** update deps to fix nsp warnings ([e2f3ef5](https://github.com/mozilla/fxa-profile-server/commit/e2f3ef5))

<a name="1.131.0"></a>

# [1.131.0](https://github.com/mozilla/fxa-profile-server/compare/v1.129.0...v1.131.0) (2019-02-21)

### Features

- **config:** Added the option to disable the requirement of config.events to be properly set ([c58405d](https://github.com/mozilla/fxa-profile-server/commit/c58405d))

<a name="1.129.0"></a>

# [1.129.0](https://github.com/mozilla/fxa-profile-server/compare/v1.128.0...v1.129.0) (2019-02-01)

### chore

- **deps:** Update Hapi ([74524d6](https://github.com/mozilla/fxa-profile-server/commit/74524d6))

<a name="1.128.0"></a>

# [1.128.0](https://github.com/mozilla/fxa-profile-server/compare/v1.126.0...v1.128.0) (2019-01-09)

### Bug Fixes

- **npm:** update to latest npmshrink ([8c4096d](https://github.com/mozilla/fxa-profile-server/commit/8c4096d))
- **test:** Avoid cross test pollution caused by mutating route objects. ([769d17d](https://github.com/mozilla/fxa-profile-server/commit/769d17d))

### Features

- **node:** switch to node 10 ([270914c](https://github.com/mozilla/fxa-profile-server/commit/270914c))

<a name="1.126.0"></a>

# [1.126.0](https://github.com/mozilla/fxa-profile-server/compare/v1.124.0...v1.126.0) (2018-11-27)

### Bug Fixes

- **audit:** rewrap deps to fix security warnings ([490bd56](https://github.com/mozilla/fxa-profile-server/commit/490bd56)), closes [#354](https://github.com/mozilla/fxa-profile-server/issues/354) [#355](https://github.com/mozilla/fxa-profile-server/issues/355)

### Refactor

- **headers:** remove HPKP headers ([69dfe39](https://github.com/mozilla/fxa-profile-server/commit/69dfe39)), closes [#352](https://github.com/mozilla/fxa-profile-server/issues/352)

<a name="1.124.0"></a>

# [1.124.0](https://github.com/mozilla/fxa-profile-server/compare/v1.123.0...v1.124.0) (2018-10-30)

### Bug Fixes

- **deps:** add filtered npm audit ([2492dd6](https://github.com/mozilla/fxa-profile-server/commit/2492dd6))
- **deps:** Update dependencies to resolve `npm audit` warnings. ([c6d84ee](https://github.com/mozilla/fxa-profile-server/commit/c6d84ee))
- **deps:** update to latest Sinon ([b6cf5d1](https://github.com/mozilla/fxa-profile-server/commit/b6cf5d1)), closes [#316](https://github.com/mozilla/fxa-profile-server/issues/316)

<a name="1.123.0"></a>

# [1.123.0](https://github.com/mozilla/fxa-profile-server/compare/v1.122.0...v1.123.0) (2018-10-16)

### Features

- **profile:** invalidate cache when profileChangedAt is older than id token value ([556a682](https://github.com/mozilla/fxa-profile-server/commit/556a682))
- **profile:** invalidate cache when profileChangedAt is older than id token value (#343), r=@r ([a26db23](https://github.com/mozilla/fxa-profile-server/commit/a26db23))

<a name="1.122.0"></a>

# [1.122.0](https://github.com/mozilla/fxa-profile-server/compare/v1.121.0...v1.122.0) (2018-10-02)

<a name="1.121.0"></a>

# [1.121.0](https://github.com/mozilla/fxa-profile-server/compare/v1.120.0...v1.121.0) (2018-09-18)

### Bug Fixes

- **ci:** remove nsp ([d671905](https://github.com/mozilla/fxa-profile-server/commit/d671905)), closes [#338](https://github.com/mozilla/fxa-profile-server/issues/338) [#339](https://github.com/mozilla/fxa-profile-server/issues/339)

<a name="1.120.0"></a>

# [1.120.0](https://github.com/mozilla/fxa-profile-server/compare/v1.118.0...v1.120.0) (2018-09-06)

<a name="1.119.0"></a>

# [1.119.0](https://github.com/mozilla/fxa-profile-server/compare/v1.118.0...v1.119.0) (2018-08-21)

<a name="1.118.0"></a>

# [1.118.0](https://github.com/mozilla/fxa-profile-server/compare/v1.117.0...v1.118.0) (2018-08-08)

### Features

- **scopes:** Use shared code lib for checking OAuth scopes. (#329) r=@vladikoff ([4602fc8](https://github.com/mozilla/fxa-profile-server/commit/4602fc8))

<a name="1.117.0"></a>

# [1.117.0](https://github.com/mozilla/fxa-profile-server/compare/v1.115.0...v1.117.0) (2018-07-24)

### chore

- **release:** Merge mozilla/train-115 into master r=@shane-tomlinson ([d30540f](https://github.com/mozilla/fxa-profile-server/commit/d30540f))

<a name="1.116.0"></a>

# [1.116.0](https://github.com/mozilla/fxa-profile-server/compare/v1.115.0...v1.116.0) (2018-07-11)

### chore

- **release:** Merge mozilla/train-115 into master r=@shane-tomlinson ([d30540f](https://github.com/mozilla/fxa-profile-server/commit/d30540f))

<a name="1.115.0"></a>

# [1.115.0](https://github.com/mozilla/fxa-profile-server/compare/v1.114.1...v1.115.0) (2018-06-27)

### Bug Fixes

- **docs:** Include "displayName" in example profile response. (#326) r=@vladikoff,@eoger ([b3b7e90](https://github.com/mozilla/fxa-profile-server/commit/b3b7e90)), closes [#325](https://github.com/mozilla/fxa-profile-server/issues/325)

### Features

- **ci:** migrate to CircleCI 2 (#321) r=@jbuck ([56e8d1e](https://github.com/mozilla/fxa-profile-server/commit/56e8d1e))

<a name="1.114.1"></a>

## [1.114.1](https://github.com/mozilla/fxa-profile-server/compare/v1.114.0...v1.114.1) (2018-06-13)

### Bug Fixes

- **docker:** base image node:8-alpine and upgrade to npm6 ([9d2dc18](https://github.com/mozilla/fxa-profile-server/commit/9d2dc18))

<a name="1.114.0"></a>

# [1.114.0](https://github.com/mozilla/fxa-profile-server/compare/v1.113.0...v1.114.0) (2018-06-13)

<a name="1.113.0"></a>

# [1.113.0](https://github.com/mozilla/fxa-profile-server/compare/v1.112.0...v1.113.0) (2018-05-30)

<a name="1.112.0"></a>

# [1.112.0](https://github.com/mozilla/fxa-profile-server/compare/v1.111.0...v1.112.0) (2018-05-16)

<a name="1.111.0"></a>

# [1.111.0](https://github.com/mozilla/fxa-profile-server/compare/v1.110.0...v1.111.0) (2018-05-02)

### Features

- **node:** update to node 8 (#319) r=@jrgm ([5138b86](https://github.com/mozilla/fxa-profile-server/commit/5138b86))

<a name="1.110.0"></a>

# [1.110.0](https://github.com/mozilla/fxa-profile-server/compare/v1.109.1...v1.110.0) (2018-04-18)

### Bug Fixes

- **mozlog:** fix deprecation warning (#315) r=@vladikoff ([5050602](https://github.com/mozilla/fxa-profile-server/commit/5050602)), closes [(#315](https://github.com/(/issues/315)
- **npm:** update to npm5 (#317) r=@shane-tomlinson ([6b45955](https://github.com/mozilla/fxa-profile-server/commit/6b45955))
- **traceback:** add mock for summary logs in tests (#314) r=@vladikoff ([39b4ab2](https://github.com/mozilla/fxa-profile-server/commit/39b4ab2)), closes [#203](https://github.com/mozilla/fxa-profile-server/issues/203)

### Features

- **cache:** Clear cache when receiving a "profileDataChanged" event. (#318); r=vbudhram ([23a7cbc](https://github.com/mozilla/fxa-profile-server/commit/23a7cbc))

<a name="1.109.1"></a>

## [1.109.1](https://github.com/mozilla/fxa-profile-server/compare/v1.109.0...v1.109.1) (2018-04-13)

### Bug Fixes

- **cache:** Ensure profile caching respects OAuth scopes. (#4); r=vladikoff,philbooth ([68dc42b](https://github.com/mozilla/fxa-profile-server/commit/68dc42b))

<a name="1.109.0"></a>

# [1.109.0](https://github.com/mozilla/fxa-profile-server/compare/v1.108.0...v1.109.0) (2018-04-04)

### Bug Fixes

- **node:** Use Node.js v6.14.0 (#312) r=@vladikoff ([8e91e81](https://github.com/mozilla/fxa-profile-server/commit/8e91e81))

### chore

- **tests:** Use nyc for code coverage. ([ecb4fec](https://github.com/mozilla/fxa-profile-server/commit/ecb4fec))

### Features

- **amr:** Report authentication info in profile data. ([afdbcf1](https://github.com/mozilla/fxa-profile-server/commit/afdbcf1))

<a name="1.108.0"></a>

# [1.108.0](https://github.com/mozilla/fxa-profile-server/compare/v1.107.0...v1.108.0) (2018-03-21)

### Bug Fixes

- **buffer:** Clean up 'Buffer' calls to deprecated API (#310) r=@vladikoff ([ed50ba1](https://github.com/mozilla/fxa-profile-server/commit/ed50ba1)), closes [#309](https://github.com/mozilla/fxa-profile-server/issues/309)

<a name="1.107.0"></a>

# [1.107.0](https://github.com/mozilla/fxa-profile-server/compare/v1.106.0...v1.107.0) (2018-03-07)

### chore

- **deps:** Update hapi to v16.6.3 (#308) ([7120d49](https://github.com/mozilla/fxa-profile-server/commit/7120d49))

### Features

- **avatars:** enable default avatar (#304) r=@rfk ([01b0e41](https://github.com/mozilla/fxa-profile-server/commit/01b0e41))
- **avatars:** enable default avatar (#307) r=@rfk ([9b33666](https://github.com/mozilla/fxa-profile-server/commit/9b33666))

### Reverts

- **avatars:** enable default avatar (#304) (#305) r=@rfk ([158eb63](https://github.com/mozilla/fxa-profile-server/commit/158eb63))

<a name="1.106.0"></a>

# [1.106.0](https://github.com/mozilla/fxa-profile-server/compare/v1.104.0...v1.106.0) (2018-02-21)

### chore

- **deps:** update deps, fix nsp (#301) r=@philbooth ([168aca3](https://github.com/mozilla/fxa-profile-server/commit/168aca3)), closes [(#301](https://github.com/(/issues/301)

<a name="1.104.0"></a>

# [1.104.0](https://github.com/mozilla/fxa-profile-server/compare/v1.103.0...v1.104.0) (2018-01-24)

### Bug Fixes

- **config:** mark config sentryDsn and mysql password sensitive (#298) r=@vladikoff ([f7a3717](https://github.com/mozilla/fxa-profile-server/commit/f7a3717))

<a name="1.103.0"></a>

# [1.103.0](https://github.com/mozilla/fxa-profile-server/compare/v1.100.0...v1.103.0) (2018-01-09)

### Bug Fixes

- **node:** use node 6.12.3 (#296) r=@vladikoff ([777fde2](https://github.com/mozilla/fxa-profile-server/commit/777fde2))

<a name="1.100.0"></a>

# [1.100.0](https://github.com/mozilla/fxa-profile-server/compare/v1.98.0...v1.100.0) (2017-11-15)

### Bug Fixes

- **logging:** Don't log raw numbers as log msg. (#293) r=@jbuck,@vladikoff ([e07e96b](https://github.com/mozilla/fxa-profile-server/commit/e07e96b))
- **node:** use node 6.12.0 (#294) r=@vladikoff ([e2573ae](https://github.com/mozilla/fxa-profile-server/commit/e2573ae))
- **travis:** run tests with 6 and 8 ([fa29eae](https://github.com/mozilla/fxa-profile-server/commit/fa29eae))

<a name="1.98.0"></a>

# [1.98.0](https://github.com/mozilla/fxa-profile-server/compare/v1.97.0...v1.98.0) (2017-10-26)

### chore

- **docker:** Update docker node to 6.11.5 (#290), r=@jbuck ([3d8e6b3](https://github.com/mozilla/fxa-profile-server/commit/3d8e6b3))
- **nsp:** nsp updates (#289); r=philbooth ([b36c437](https://github.com/mozilla/fxa-profile-server/commit/b36c437))

<a name="1.97.0"></a>

# [1.97.0](https://github.com/mozilla/fxa-profile-server/compare/v1.96.0...v1.97.0) (2017-10-03)

### chore

- **ci:** only test node 4, update nsp (#286) ([0cdcc41](https://github.com/mozilla/fxa-profile-server/commit/0cdcc41))
- **docs:** cleanup docs for POST /v1/avatar (#283) ([fafff0e](https://github.com/mozilla/fxa-profile-server/commit/fafff0e))

### Features

- **sentry:** add Sentry error reporting (#284) r=vbudhram ([fed2da7](https://github.com/mozilla/fxa-profile-server/commit/fed2da7))

<a name="1.96.0"></a>

# [1.96.0](https://github.com/mozilla/fxa-profile-server/compare/v1.95.1...v1.96.0) (2017-09-19)

### Features

- **cache:** Delete user cache on email change (#282), r=@rfk ([5c63044](https://github.com/mozilla/fxa-profile-server/commit/5c63044))

<a name="1.95.1"></a>

## [1.95.1](https://github.com/mozilla/fxa-profile-server/compare/v1.95.0...v1.95.1) (2017-09-13)

### chore

- **deps:** Update hapi to latest version. (#281) r=vladikoff ([08ba257](https://github.com/mozilla/fxa-profile-server/commit/08ba257))

<a name="1.95.0"></a>

# [1.95.0](https://github.com/mozilla/fxa-profile-server/compare/v1.94.0...v1.95.0) (2017-09-06)

### Bug Fixes

- **deps:** shrinkwrap ([95190ce](https://github.com/mozilla/fxa-profile-server/commit/95190ce))

### Features

- **deps:** add git to docker build ([147c32d](https://github.com/mozilla/fxa-profile-server/commit/147c32d))

### Refactor

- **lint:** remove jscs, update eslint rules ([cbe383a](https://github.com/mozilla/fxa-profile-server/commit/cbe383a))
- **routes:** remove the deprecated avatar list route ([8cf798b](https://github.com/mozilla/fxa-profile-server/commit/8cf798b))

<a name="1.94.0"></a>

# [1.94.0](https://github.com/mozilla/fxa-profile-server/compare/v1.93.0...v1.94.0) (2017-08-22)

### Bug Fixes

- **newrelic:** update to v2.1.0 ([0b32bbb](https://github.com/mozilla/fxa-profile-server/commit/0b32bbb))

<a name="1.93.0"></a>

# [1.93.0](https://github.com/mozilla/fxa-profile-server/compare/v1.92.0...v1.93.0) (2017-08-09)

### Bug Fixes

- **displayName:** length validation in post (#275) r=vladikoff ([21ca175](https://github.com/mozilla/fxa-profile-server/commit/21ca175))

<a name="1.92.0"></a>

# [1.92.0](https://github.com/mozilla/fxa-profile-server/compare/v1.91.0...v1.92.0) (2017-07-26)

### Bug Fixes

- **timeout:** bump generateTimeout to 11 seconds (#274) r=vladikoff ([7b5ed1b](https://github.com/mozilla/fxa-profile-server/commit/7b5ed1b))

### chore

- **config:** update cache emails to support yahoo (#272) r=vladikoff ([b01ab7a](https://github.com/mozilla/fxa-profile-server/commit/b01ab7a))

<a name="1.91.0"></a>

# [1.91.0](https://github.com/mozilla/fxa-profile-server/compare/v1.90.0...v1.91.0) (2017-07-12)

### Bug Fixes

- **cache:** fix cache config ([ce13b92](https://github.com/mozilla/fxa-profile-server/commit/ce13b92))
- **cache:** register server method on server creation ([29ce561](https://github.com/mozilla/fxa-profile-server/commit/29ce561))
- **nodejs:** upgrade to 6.11.1 for security fixes ([1cc9ca6](https://github.com/mozilla/fxa-profile-server/commit/1cc9ca6))
- **startup:** exit if server.start() returns an error ([b46d879](https://github.com/mozilla/fxa-profile-server/commit/b46d879))

### Features

- **avatar:** allow deleting the default avatar by not sending an id (#267) r=vladikoff ([41c4e78](https://github.com/mozilla/fxa-profile-server/commit/41c4e78))
- **config:** fix generateTimeout default setting in profile caching (#260) r=jbuck ([f46888c](https://github.com/mozilla/fxa-profile-server/commit/f46888c)), closes [(#260](https://github.com/(/issues/260)
- **node:** upgrade to Node 6 ([d4c8ec3](https://github.com/mozilla/fxa-profile-server/commit/d4c8ec3))

<a name="1.90.2"></a>

## [1.90.2](https://github.com/mozilla/fxa-profile-server/compare/v1.90.0...v1.90.2) (2017-07-10)

### Bug Fixes

- **cache:** fix cache config ([ce13b92](https://github.com/mozilla/fxa-profile-server/commit/ce13b92))
- **cache:** register server method on server creation ([29ce561](https://github.com/mozilla/fxa-profile-server/commit/29ce561))
- **startup:** exit if server.start() returns an error ([b46d879](https://github.com/mozilla/fxa-profile-server/commit/b46d879))

### Features

- **config:** fix generateTimeout default setting in profile caching (#260) r=jbuck ([f46888c](https://github.com/mozilla/fxa-profile-server/commit/f46888c)), closes [(#260](https://github.com/(/issues/260)
- **node:** upgrade to Node 6 ([d4c8ec3](https://github.com/mozilla/fxa-profile-server/commit/d4c8ec3))

<a name="1.90.1"></a>

## [1.90.1](https://github.com/mozilla/fxa-profile-server/compare/v1.90.0...v1.90.1) (2017-06-29)

### Bug Fixes

- **cache:** fix cache config ([e786768](https://github.com/mozilla/fxa-profile-server/commit/e786768))

<a name="1.90.0"></a>

# [1.90.0](https://github.com/mozilla/fxa-profile-server/compare/v1.89.0...v1.90.0) (2017-06-28)

### chore

- **logs:** add logging for caching profile (#256) r=vladikoff ([28d55b7](https://github.com/mozilla/fxa-profile-server/commit/28d55b7))
- **npm:** update newrelic to 1.40.0 (#257) r=vladikoff ([6b34c03](https://github.com/mozilla/fxa-profile-server/commit/6b34c03))

### Features

- **cache:** request caching for profile (#253) r=vladikoff ([814dd7f](https://github.com/mozilla/fxa-profile-server/commit/814dd7f)), closes [#242](https://github.com/mozilla/fxa-profile-server/issues/242)

<a name="1.89.0"></a>

# [1.89.0](https://github.com/mozilla/fxa-profile-server/compare/v1.88.0...v1.89.0) (2017-06-14)

### Features

- **db:** support emoji in display name (#248) r=rfk,jrgm ([90da3fa](https://github.com/mozilla/fxa-profile-server/commit/90da3fa))

<a name="1.88.0"></a>

# [1.88.0](https://github.com/mozilla/fxa-profile-server/compare/v1.86.0...v1.88.0) (2017-05-31)

### Bug Fixes

- **docker:** push to circle branch tag instead of latest (#249) r=vladikoff ([811d89d](https://github.com/mozilla/fxa-profile-server/commit/811d89d))

### chore

- **docker:** remove old docker file (#245) ([b433360](https://github.com/mozilla/fxa-profile-server/commit/b433360))

### Features

- **docker:** allow feature branches (#246) r=jrgm ([8f5821f](https://github.com/mozilla/fxa-profile-server/commit/8f5821f))

### Refactor

- **avatar:** remove POST avatar ([8fde69e](https://github.com/mozilla/fxa-profile-server/commit/8fde69e)), closes [#244](https://github.com/mozilla/fxa-profile-server/issues/244)

<a name="1.86.0"></a>

# [1.86.0](https://github.com/mozilla/fxa-profile-server/compare/v1.85.0...v1.86.0) (2017-05-03)

### chore

- **deps:** Update shrinkwrap ([49302fe](https://github.com/mozilla/fxa-profile-server/commit/49302fe))

<a name="1.85.0"></a>

# [1.85.0](https://github.com/mozilla/fxa-profile-server/compare/v1.84.0...v1.85.0) (2017-04-19)

### chore

- **docker:** Use official node image & update to Node.js v4.8.2 (#243) r=vladikoff ([c67c9f1](https://github.com/mozilla/fxa-profile-server/commit/c67c9f1))

<a name="1.84.0"></a>

# [1.84.0](https://github.com/mozilla/fxa-profile-server/compare/v1.83.0...v1.84.0) (2017-04-04)

### Features

- **push:** notify the auth-server when profile updated ([8f89dad](https://github.com/mozilla/fxa-profile-server/commit/8f89dad))

<a name="1.83.0"></a>

# [1.83.0](https://github.com/mozilla/fxa-profile-server/compare/v1.82.1...v1.83.0) (2017-03-21)

### Bug Fixes

- **config:** only force this settting if it's the default value ([54fcef1](https://github.com/mozilla/fxa-profile-server/commit/54fcef1))
- **version:** use cwd and env var to get version ([bcf9666](https://github.com/mozilla/fxa-profile-server/commit/bcf9666))

<a name="1.82.1"></a>

## [1.82.1](https://github.com/mozilla/fxa-profile-server/compare/v1.82.0...v1.82.1) (2017-03-09)

### Bug Fixes

- **docker:** Pin graphicsmagick to Alpine Linux v3.5 repo ([ae07870](https://github.com/mozilla/fxa-profile-server/commit/ae07870))

<a name="1.82.0"></a>

# [1.82.0](https://github.com/mozilla/fxa-profile-server/compare/v0.79.0...v1.82.0) (2017-03-09)

### Bug Fixes

- **logs:** add client_id to summary logs (#235) r=seanmonstar ([e4769b3](https://github.com/mozilla/fxa-profile-server/commit/e4769b3)), closes [#234](https://github.com/mozilla/fxa-profile-server/issues/234)

### chore

- **docker:** Update to node v4.8.0 (#237) r=vladikoff ([9dd59e9](https://github.com/mozilla/fxa-profile-server/commit/9dd59e9))

<a name="0.79.0"></a>

# [0.79.0](https://github.com/mozilla/fxa-profile-server/compare/v0.78.0...v0.79.0) (2017-01-25)

### Bug Fixes

- **config:** load proper development configuration ([dd7aee0](https://github.com/mozilla/fxa-profile-server/commit/dd7aee0))
- **docker:** Use shrinkwrap when installing (#232) r=vladikoff ([e797475](https://github.com/mozilla/fxa-profile-server/commit/e797475))
- **headers:** add cache-control headers to api endpoints ([edc7d5e](https://github.com/mozilla/fxa-profile-server/commit/edc7d5e))

### Refactor

- **headers:** re-use same header checks for all tests ([14e798c](https://github.com/mozilla/fxa-profile-server/commit/14e798c))

<a name="0.78.0"></a>

# [0.78.0](https://github.com/mozilla/fxa-profile-server/compare/v0.76.1...v0.78.0) (2017-01-10)

### Bug Fixes

- **config:** make NODE_ENV consistent across servers (#227) ([a7a822e](https://github.com/mozilla/fxa-profile-server/commit/a7a822e))
- **security:** enable x-content-type-options nosniff ([fb5a05d](https://github.com/mozilla/fxa-profile-server/commit/fb5a05d))
- **security:** enable X-XSS-Protection with 1; mode=block ([219fe99](https://github.com/mozilla/fxa-profile-server/commit/219fe99))
- **security:** set x-frame-options deny ([b033f93](https://github.com/mozilla/fxa-profile-server/commit/b033f93))

### Features

- **mysql:** Ensure db connections always run in strict mode. (#221); r=seanmonstar ([b10b88c](https://github.com/mozilla/fxa-profile-server/commit/b10b88c))

<a name="0.76.1"></a>

## [0.76.1](https://github.com/mozilla/fxa-profile-server/compare/v0.76.0...v0.76.1) (2016-12-19)

### Bug Fixes

- **avatars:** only delete avatars if avatars set ([adf16cf](https://github.com/mozilla/fxa-profile-server/commit/adf16cf))

<a name="0.76.0"></a>

# [0.76.0](https://github.com/mozilla/fxa-profile-server/compare/v0.75.0...v0.76.0) (2016-12-13)

### chore

- **deps:** Update requests depdendency (#225) r=vladikoff ([39fe21a](https://github.com/mozilla/fxa-profile-server/commit/39fe21a))
- **nodejs:** Upgrade to Node.js v4.7.0 ([39adfb8](https://github.com/mozilla/fxa-profile-server/commit/39adfb8))

<a name="0.75.0"></a>

# [0.75.0](https://github.com/mozilla/fxa-profile-server/compare/v0.74.0...v0.75.0) (2016-11-30)

### Bug Fixes

- **docs:** remove old docs ([b4194f0](https://github.com/mozilla/fxa-profile-server/commit/b4194f0))
- **tests:** add 410 gone tests ([3848d8b](https://github.com/mozilla/fxa-profile-server/commit/3848d8b))

### chore

- **shrinkwrap:** add npm script for shrinkwrap (#224) r=vladikoff ([4546e4e](https://github.com/mozilla/fxa-profile-server/commit/4546e4e)), closes [#223](https://github.com/mozilla/fxa-profile-server/issues/223)

### Features

- **hpkp:** Add hpkp headers to all requests (#207) r=vladikoff ([9bbdf88](https://github.com/mozilla/fxa-profile-server/commit/9bbdf88))
- **newrelic:** add optional newrelic integration (#222) r=vladikoff ([d78c64c](https://github.com/mozilla/fxa-profile-server/commit/d78c64c))

### Refactor

- **avatars:** remove avatar list and some selected avatar logic ([2bac088](https://github.com/mozilla/fxa-profile-server/commit/2bac088))

<a name="0.74.0"></a>

# [0.74.0](https://github.com/mozilla/fxa-profile-server/compare/v0.73.1...v0.74.0) (2016-11-15)

### Bug Fixes

- **docker:** Shrink docker image size (#220) r=vladikoff ([37f7402](https://github.com/mozilla/fxa-profile-server/commit/37f7402))

### chore

- **nodejs:** Upgrade to Node.js v4.6.2 ([a428830](https://github.com/mozilla/fxa-profile-server/commit/a428830))

<a name="0.73.1"></a>

## [0.73.1](https://github.com/mozilla/fxa-profile-server/compare/v0.73.0...v0.73.1) (2016-11-08)

### chore

- **nodejs:** Upgrade to Node.js v4.6.1 ([20a7f7b](https://github.com/mozilla/fxa-profile-server/commit/20a7f7b))

<a name="0.73.0"></a>

# [0.73.0](https://github.com/mozilla/fxa-profile-server/compare/v0.71.0...v0.73.0) (2016-11-02)

### Bug Fixes

- **config:** log config at info level at startup ([57adbe5](https://github.com/mozilla/fxa-profile-server/commit/57adbe5))
- **travis:** build on node 4 and 6 ([ff81c7c](https://github.com/mozilla/fxa-profile-server/commit/ff81c7c))

### chore

- **config:** remove obsolete awsbox config file (#215) ([80b2709](https://github.com/mozilla/fxa-profile-server/commit/80b2709))

<a name="0.71.0"></a>

# [0.71.0](https://github.com/mozilla/fxa-profile-server/compare/v0.70.0...v0.71.0) (2016-10-05)

### Bug Fixes

- **config:** Add env key to required config variables ([232480f](https://github.com/mozilla/fxa-profile-server/commit/232480f))
- **config:** Add env key to required config variables (#211) r=vladikoff ([3ad6ae6](https://github.com/mozilla/fxa-profile-server/commit/3ad6ae6))
- **deps:** downgrade to hapi 14 (#213) r=vladikoff ([2df72b6](https://github.com/mozilla/fxa-profile-server/commit/2df72b6))
- **deps:** update to latest hapi, joi and boom. requires node 4+ ([d975d21](https://github.com/mozilla/fxa-profile-server/commit/d975d21))

<a name="0.70.0"></a>

# [0.70.0](https://github.com/mozilla/fxa-profile-server/compare/v0.69.0...v0.70.0) (2016-09-21)

### Bug Fixes

- **log:** add remoteAddressChain to summary (#208) r=jrgm ([05ae545](https://github.com/mozilla/fxa-profile-server/commit/05ae545))

<a name="0.68.0"></a>

# [0.68.0](https://github.com/mozilla/fxa-profile-server/compare/v0.67.1...v0.68.0) (2016-08-24)

### Features

- **customs:** turn off customs until server support, update tests (#206) ([629fb31](https://github.com/mozilla/fxa-profile-server/commit/629fb31))
- **server:** rate limit avatar uploads (#201) r=vladikoff ([954c1a1](https://github.com/mozilla/fxa-profile-server/commit/954c1a1)), closes [#132](https://github.com/mozilla/fxa-profile-server/issues/132)

<a name="0.67.1"></a>

## [0.67.1](https://github.com/mozilla/fxa-profile-server/compare/v0.67.0...v0.67.1) (2016-08-10)

### Bug Fixes

- **tests:** fix docker racing tests ([d50aa7f](https://github.com/mozilla/fxa-profile-server/commit/d50aa7f))

### chore

- **docs:** add circleci badge ([ba1ecb4](https://github.com/mozilla/fxa-profile-server/commit/ba1ecb4))

<a name="0.67.0"></a>

## 0.67.0 (2016-08-10)

### Bug Fixes

- **config:** Add production as allowed environment ([ceec964](https://github.com/mozilla/fxa-profile-server/commit/ceec964))
- **config:** Add production as allowed environment in code ([c8c1c22](https://github.com/mozilla/fxa-profile-server/commit/c8c1c22))
- **config:** only allow https gravatars (#204) ([08b44fa](https://github.com/mozilla/fxa-profile-server/commit/08b44fa))
- **config:** Quoting syntax ([2eb7235](https://github.com/mozilla/fxa-profile-server/commit/2eb7235))
- **deps:** update dev dependencies ([37e73bc](https://github.com/mozilla/fxa-profile-server/commit/37e73bc))
- **deps:** updating prod dependencies ([0138ffa](https://github.com/mozilla/fxa-profile-server/commit/0138ffa))
- **dev:** stop all child servers if one crashes ([0922c16](https://github.com/mozilla/fxa-profile-server/commit/0922c16))
- **docker:** Output version.json in RPMflow and Dockerflow compatible locations ([2648593](https://github.com/mozilla/fxa-profile-server/commit/2648593))

### chore

- **config:** Remove unused git key from config ([548937a](https://github.com/mozilla/fxa-profile-server/commit/548937a))
- **deps:** Update Dockerfile to node@0.10.46 ([1ce332c](https://github.com/mozilla/fxa-profile-server/commit/1ce332c))
- **release:** bump version with 'grunt version' (#200) r=jrgm,vbudhram ([1fe5765](https://github.com/mozilla/fxa-profile-server/commit/1fe5765)), closes [#73](https://github.com/mozilla/fxa-profile-server/issues/73)

### Features

- **docker:** Add npm scripts for starting web server & worker ([98e3374](https://github.com/mozilla/fxa-profile-server/commit/98e3374))
- **docker:** Switch to exec so signals get passed through correctly ([34ba601](https://github.com/mozilla/fxa-profile-server/commit/34ba601))

<a name="0.63.0"></a>

## 0.63.0 (2016-06-02)

#### Bug Fixes

- **docker:**
  - Back to the original login config ([a9a0ab4c](https://github.com/mozilla/fxa-profile-server/commit/a9a0ab4c82eb88152ecf5b07c2c1d7f94e51c9c0))
  - Docker login still requires email ([65b8dd12](https://github.com/mozilla/fxa-profile-server/commit/65b8dd1263f0ecf61bda6a60f57612e9af5418a1))
  - Login to Docker Hub ([90df64a0](https://github.com/mozilla/fxa-profile-server/commit/90df64a0d26c7e9ce5a7d2b4ba715766d04d9039))
  - Quote environment variables ([5632c3d0](https://github.com/mozilla/fxa-profile-server/commit/5632c3d02c011645ff189fd6bc29cdbae34de861))
  - Replace "commit" with "hash" ([058edccf](https://github.com/mozilla/fxa-profile-server/commit/058edccff4adf981e7412c2520b51a8494f75e03))
  - Display version.json in CircleCI output ([b39e7658](https://github.com/mozilla/fxa-profile-server/commit/b39e76584e31b1a404e139ed59ea60750e998b3a))
  - Re-order directory creation ([660d61b2](https://github.com/mozilla/fxa-profile-server/commit/660d61b2fa1f8d5bad81c990ac389ae4ddedbcbd))
  - Copy pre-install script before running install ([b7139363](https://github.com/mozilla/fxa-profile-server/commit/b7139363649b6d0f3ccc177e1beb346cf8dd0837))

#### Features

- **docker:**
  - Add CloudOps Dockerfile & CircleCI build instructions ([b18c78f7](https://github.com/mozilla/fxa-profile-server/commit/b18c78f71688719608bacac3d6198915755516c0))
  - Add /**lbheartbeat** endpoint for Dockerflow compatibility ([d4f3863d](https://github.com/mozilla/fxa-profile-server/commit/d4f3863d2eb98cea26463d7e53c681f305e74f04))

<a name="0.61.0"></a>

## 0.61.0 (2016-05-04)

#### Bug Fixes

- **avatars:** protect graphicsmagick from CVE-2016-3714 ([51d35cd5](https://github.com/mozilla/fxa-profile-server/commit/51d35cd5adf8e263182156aef2f0dd4c2080a54d))

<a name="0.59.0"></a>

## 0.59.0 (2016-03-30)

<a name="0.57.0"></a>

## 0.57.0 (2016-03-05)

#### Bug Fixes

- **display_name:** Disallow astral characters in display_name. ([b2c9e1d6](https://github.com/mozilla/fxa-profile-server/commit/b2c9e1d6076f735951c30871296b8b966fd246e0))

#### Features

- **docker:** Additional Dockerfile for self-hosting ([f493869b](https://github.com/mozilla/fxa-profile-server/commit/f493869bcdae79a3254e5df5e3a2e4692976e678))

<a name="0.53.1"></a>

### 0.53.1 (2016-01-13)

#### Bug Fixes

- **server:** profile scope is more selectively inserted into routes ([30f20073](https://github.com/mozilla/fxa-profile-server/commit/30f20073bf309254257d0c3b13adcc477fea54a4))

<a name="0.53.0"></a>

## 0.53.0 (2016-01-04)

#### Bug Fixes

- **travis:** build and test on 0.10, 0.12 and 4.x ([41acdda1](https://github.com/mozilla/fxa-profile-server/commit/41acdda191b8c87744203d700a589d621fae0601))

#### Features

- **openid:** make /v1/profile act as the OIDC UserInfo endpoint ([a86d0d4d](https://github.com/mozilla/fxa-profile-server/commit/a86d0d4d3113e4529712cd66ab89855f4299d145), closes [#175](https://github.com/mozilla/fxa-profile-server/issues/175))

<a name="0.50.1"></a>

### 0.50.1 (2015-12-01)

#### Bug Fixes

- **email:** improve handling of 4XX errors from auth server. ([835f7244](https://github.com/mozilla/fxa-profile-server/commit/835f72442b81429c84e8a7cfb9cbb635d9e525d0))

<a name="0.50.0"></a>

## 0.50.0 (2015-11-18)

#### Bug Fixes

- **build:**
  - add grunt-nsp ([6a62bdfe](https://github.com/mozilla/fxa-profile-server/commit/6a62bdfe06f95e584e2b3e705abb35d819bb9b7e), closes [#161](https://github.com/mozilla/fxa-profile-server/issues/161))
  - remove shrinkwrap validate ([db93e4e0](https://github.com/mozilla/fxa-profile-server/commit/db93e4e0a971e9fc7bffbcaf24d92d4dc0f68b5c))
- **config:** adjust lib gm limits for aws ([daff6c6f](https://github.com/mozilla/fxa-profile-server/commit/daff6c6fc1d3905b0718a55c8cc33945bd208023), closes [#167](https://github.com/mozilla/fxa-profile-server/issues/167))
- **mysql:** fix patcher version check to enforce patch >= n ([8db250f7](https://github.com/mozilla/fxa-profile-server/commit/8db250f7f10c4ceb5083898812cd9c8467d5616e), closes [#131](https://github.com/mozilla/fxa-profile-server/issues/131))
- **server:** set nodejs/request maxSockets to Infinity ([65efc72c](https://github.com/mozilla/fxa-profile-server/commit/65efc72ca615fc8f9f03ff697c483fc619bc4ede), closes [#102](https://github.com/mozilla/fxa-profile-server/issues/102))
- **upload:** add gm image identification ([55b0744e](https://github.com/mozilla/fxa-profile-server/commit/55b0744e68d672d2385d8ef51a97072c19e777bd), closes [#96](https://github.com/mozilla/fxa-profile-server/issues/96))
- **worker:** disable gzip encoding on requests to local worker ([40dfefd5](https://github.com/mozilla/fxa-profile-server/commit/40dfefd5fd66942057a9f532b7f6060b62484a7f), closes [#98](https://github.com/mozilla/fxa-profile-server/issues/98))

#### Features

- **email:**
  - fetch email from auth-server /account/profile ([aa3a140b](https://github.com/mozilla/fxa-profile-server/commit/aa3a140bc1bb3b47bada13c29e5c85c4850f77db), closes [#165](https://github.com/mozilla/fxa-profile-server/issues/165))
  - fetch email from auth-server /account/profile ([cc706457](https://github.com/mozilla/fxa-profile-server/commit/cc70645763332ab6b16acf5e122a1c82ce9831a1), closes [#165](https://github.com/mozilla/fxa-profile-server/issues/165))

<a name="0.49.0"></a>

## 0.49.0 (2015-11-03)

#### Bug Fixes

- **avatars:** graphicsmagick processing limits ([93edc141](https://github.com/mozilla/fxa-profile-server/commit/93edc14170d0acb1d47f1d6ec3bf8d5948d6e2e5), closes [#57](https://github.com/mozilla/fxa-profile-server/issues/57))

<a name="0.48.0"></a>

## 0.48.0 (2015-10-20)

#### Bug Fixes

- **avatars:** add configuration to adjust avatar upload size ([bc86f168](https://github.com/mozilla/fxa-profile-server/commit/bc86f16887d8ebc52125f4ed3a1e507e12924bac), closes [#158](https://github.com/mozilla/fxa-profile-server/issues/158))
- **server:** prevent null exception when oauth server is down ([cf1dc35d](https://github.com/mozilla/fxa-profile-server/commit/cf1dc35dfb6e5b10e786ccbc1efede8834aac549), closes [#151](https://github.com/mozilla/fxa-profile-server/issues/151))

<a name="0.47.0"></a>

## 0.47.0 (2015-10-07)

#### Features

- **display_name:** return 204 if user does not have a display name ([544e3323](https://github.com/mozilla/fxa-profile-server/commit/544e3323c6401d2c24625eb9a4114539cb36dbcc), closes [#144](https://github.com/mozilla/fxa-profile-server/issues/144))

<a name="0.46.0"></a>

## 0.46.0 (2015-09-23)

#### Features

- **logging:** add avatar.get activity event ([18cc9b93](https://github.com/mozilla/fxa-profile-server/commit/18cc9b9318c75fbb494faba9f917a422b7945d14), closes [#146](https://github.com/mozilla/fxa-profile-server/issues/146))

<a name="0.45.0"></a>

## 0.45.0 (2015-09-11)

#### Bug Fixes

- **run_dev:** add rimraf dependency back ([29c076d6](https://github.com/mozilla/fxa-profile-server/commit/29c076d61588ca660e7fc67c03204109371967a5), closes [#138](https://github.com/mozilla/fxa-profile-server/issues/138))
- **version:** use explicit path with git-config ([aa6535f2](https://github.com/mozilla/fxa-profile-server/commit/aa6535f2c40acba9b5a1acabd9745f9cc3bd3385))

<a name="0.44.0"></a>

## 0.44.0 (2015-08-26)

#### Bug Fixes

- **config:** add options events.region and events.queueUrl ([4c3c4135](https://github.com/mozilla/fxa-profile-server/commit/4c3c41357f595ad8fd44c52cbec05b7d696df9f7))
- **display_name:** Don't allow control characters in the display_name field. ([5b9e20d2](https://github.com/mozilla/fxa-profile-server/commit/5b9e20d224c4662db62b635398beb633dc5615ff), closes [#126](https://github.com/mozilla/fxa-profile-server/issues/126))
- **server:** return errno 104 if oauth server is drunk ([3bd6b14d](https://github.com/mozilla/fxa-profile-server/commit/3bd6b14d29d47751bebdb12ef506c6bf1a140241), closes [#121](https://github.com/mozilla/fxa-profile-server/issues/121))

#### Features

- **events:** add events to delete user data when account is deleted ([79d98a3d](https://github.com/mozilla/fxa-profile-server/commit/79d98a3d5e3ef94c326ad72a42f6f3ea60f73b3b), closes [#127](https://github.com/mozilla/fxa-profile-server/issues/127))

<a name="0.42.0"></a>

## 0.42.0 (2015-07-22)

#### Bug Fixes

- **display_name:** allow a blank display name ([e27223dd](https://github.com/mozilla/fxa-profile-server/commit/e27223ddcbb997cb9465466be763ed93de83b363))

<a name"0.39.0"></a>

## 0.39.0 (2015-06-10)

#### Features

- **avatar:** Add etag to the profile avatar API endpoint ([07569c5d](https://github.com/mozilla/fxa-profile-server/commit/07569c5d))
- **profile:** add etag to profile API endpoint ([dcf1bb64](https://github.com/mozilla/fxa-profile-server/commit/dcf1bb64))

<a name="0.36.0"></a>

## 0.36.0 (2015-04-30)

#### Bug Fixes

- **db:** race condition when asking for db multiple times at startup ([1bc2cae5](https://github.com/mozilla/fxa-profile-server/commit/1bc2cae55a065d5d979dd5e4494e51c3492c4e2f))

#### Features

- **profile:** return all /profile pieces that scopes allow ([35a4875f](https://github.com/mozilla/fxa-profile-server/commit/35a4875f868d5695d455e382673aba8db4586b91), closes [#108](https://github.com/mozilla/fxa-profile-server/issues/108))

<a name"0.35.0"></a>

## 0.35.0 (2015-04-13)

#### Bug Fixes

- **changelog:** set package.json repository correctly so conventional-changelog creates valid UR ([17100542](https://github.com/mozilla/fxa-profile-server/commit/17100542))
- **test:**
  - set maxSockets to Infinity for real ([d2795966](https://github.com/mozilla/fxa-profile-server/commit/d2795966))
  - expect new default size of 200x200 ([18f130f9](https://github.com/mozilla/fxa-profile-server/commit/18f130f9))

#### Features

- **displayName:** add a profile table with a displayName field ([ad6488eb](https://github.com/mozilla/fxa-profile-server/commit/ad6488eb))
- **mysql:** use mysql patcher to allow incremental schema updates ([2fbfbbda](https://github.com/mozilla/fxa-profile-server/commit/2fbfbbda))

<a name="0.33.0"></a>

## 0.33.0 (2015-03-16)

#### Bug Fixes

- **docs:** note "avatar" field in /v1/profile response ([0698d434](https://github.com/mozilla/fxa-profile-server/commit/0698d434ff1bc147d1676ce0b94c0ff832feba39))

#### Features

- **avatar:** add support for multiple image sizes ([187b0766](https://github.com/mozilla/fxa-profile-server/commit/187b07664882d5fdb16b4bd374baa5b5d3e2d274), closes [#68](https://github.com/mozilla/fxa-profile-server/issues/68), [#89](https://github.com/mozilla/fxa-profile-server/issues/89))
- **test:**
  - in load test, make image deletion optional ([b388fb62](https://github.com/mozilla/fxa-profile-server/commit/b388fb62fa2b9cd05a094871c401daa37d8c0765))
  - in load test, add delete after download ([4a433260](https://github.com/mozilla/fxa-profile-server/commit/4a433260f63516ee89aaaa31f9f21cb91882f851))

<a name="0.31.0"></a>

## 0.31.0 (2015-02-17)

#### Features

- **docker:** Dockerfile and README update for basic docker development workflow ([d424fb66](https://github.com/mozilla/fxa-profile-server/commit/d424fb6664f08bb783db4ecdf76bb805113b4485))
- **images:** delete images from s3 when asked to ([ec25152b](https://github.com/mozilla/fxa-profile-server/commit/ec25152b434b4b75939a5184b38210e326dea438))

<a name="0.26.1"></a>

### 0.26.1 (2014-11-17)

#### Bug Fixes

- **avatars:**
  - properly detect and report image upload errors ([902d0e68](https://github.com/mozilla/fxa-profile-server/commit/902d0e68cac6292acfeb8ed61f5708616a785532), closes [#79](https://github.com/mozilla/fxa-profile-server/issues/79))
  - return the profile image id after a post or upload ([85ffefc9](https://github.com/mozilla/fxa-profile-server/commit/85ffefc9d027b08fa923f2d23ff06a7e1153e31b))
- **config:** use ip addresses instead of localhost ([58defb67](https://github.com/mozilla/fxa-profile-server/commit/58defb67d921bce98001285b153ab7178d51245c))
- **logging:**
  - remove spaces from logging op name ([41fad890](https://github.com/mozilla/fxa-profile-server/commit/41fad890dbbb779d0f7b871067a9f6bd5d56cd5c))
  - remove spaces from logging op name in the worker ([290c9ed7](https://github.com/mozilla/fxa-profile-server/commit/290c9ed785dc14ed27936c217132582545c73af0), closes [#77](https://github.com/mozilla/fxa-profile-server/issues/77))

#### Features

- **logging:** use mozlog with heka format ([b27b48bf](https://github.com/mozilla/fxa-profile-server/commit/b27b48bf6116c86353f1523be91d6964a7fb48fd), closes [#71](https://github.com/mozilla/fxa-profile-server/issues/71))
- **server:** enable HSTS maxAge six months ([248e2e48](https://github.com/mozilla/fxa-profile-server/commit/248e2e48f86eaa9e053d26b599f0db2752be7e6c))

#### Breaking Changes

- Both the config and the output for logging has changed.
  Config can be removed, as the defaults are what should be used in
  production.
  ([b27b48bf](https://github.com/mozilla/fxa-profile-server/commit/b27b48bf6116c86353f1523be91d6964a7fb48fd))

<a name="0.26.0"></a>

## 0.26.0 (2014-11-12)

#### Features

- **logging:** use mozlog with heka format ([b27b48bf](https://github.com/mozilla/fxa-profile-server/commit/b27b48bf6116c86353f1523be91d6964a7fb48fd), closes [#71](https://github.com/mozilla/fxa-profile-server/issues/71))

#### Breaking Changes

- Both the config and the output for logging has changed.
  Config can be removed, as the defaults are what should be used in
  production.
  ([b27b48bf](https://github.com/mozilla/fxa-profile-server/commit/b27b48bf6116c86353f1523be91d6964a7fb48fd))

<a name="0.24.0"></a>

## 0.24.0 (2014-10-20)

#### Features

- **server:** enable HSTS maxAge six months ([248e2e48](https://github.com/mozilla/fxa-profile-server/commit/248e2e48f86eaa9e053d26b599f0db2752be7e6c))<|MERGE_RESOLUTION|>--- conflicted
+++ resolved
@@ -1,4 +1,3 @@
-<<<<<<< HEAD
 ## 1.146.2
 
 No changes.
@@ -17,12 +16,10 @@
 
 - deps: fxa-profile-server npm audit changes (788c88a8b)
 
-=======
 ## 1.145.5
 
 No changes.
 
->>>>>>> 34e37bad
 ## 1.145.4
 
 No changes.
